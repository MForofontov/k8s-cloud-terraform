#==============================================================================
# Google Kubernetes Engine (GKE) Cluster Module
#
# This module provisions a production-ready GKE cluster with customizable
# configurations for networking, node pools, security, and operations.
# It supports both regional (high-availability) and zonal deployments with
# various node pool configurations to support different workload requirements.
#
# The module implements Google best practices for cluster configuration:
# - VPC-native clusters with custom pod/service IP ranges
# - Security hardening via private clusters, secure boot, and workload identity
# - Flexible node pool configurations with auto-scaling and auto-repair
# - Comprehensive monitoring and logging integrations
#==============================================================================

#==============================================================================
# Provider Configuration
# Specifies the required providers and versions for this module
#==============================================================================
terraform {
  required_providers {
    google = {
      source  = "hashicorp/google"
<<<<<<< HEAD
      version = "~> 6.50.0"  # Latest stable Google provider at time of creation
    }
    google-beta = {
      source  = "hashicorp/google-beta"
      version = "~> 6.50.0"  # Used for GKE features that are in beta
    }
    kubernetes = {
      source  = "hashicorp/kubernetes"
      version = "~> 2.42.0"  # For generating kubeconfig and potential future K8s resource management
=======
      version = "~> 6.37.0" # Latest stable Google provider at time of creation
    }
    google-beta = {
      source  = "hashicorp/google-beta"
      version = "~> 6.37.0" # Used for GKE features that are in beta
    }
    kubernetes = {
      source  = "hashicorp/kubernetes"
      version = "~> 2.37.1" # For generating kubeconfig and potential future K8s resource management
>>>>>>> 3fc64bda
    }
  }
  required_version = ">= 1.0.0"
}

#==============================================================================
# Data Sources
# References to existing Google Cloud resources
#==============================================================================
# Retrieve current project information for use in IAM bindings and resource naming
data "google_project" "project" {
  project_id = var.project_id
}

# Retrieve authentication token for kubeconfig generation
data "google_client_config" "current" {}

#==============================================================================
# GKE Cluster Resource
# The primary resource that defines the Kubernetes cluster
#==============================================================================
resource "google_container_cluster" "this" {
  name               = var.cluster_name
  location           = var.regional_cluster ? var.region : var.zone # Regional clusters deploy control plane across multiple zones
  project            = var.project_id
  description        = var.description
  min_master_version = var.kubernetes_version # Specific Kubernetes version or null for latest supported
  network            = var.network            # VPC network for cluster networking
  subnetwork         = var.subnetwork         # Subnet within the VPC for node IP allocation

  #--------------------------------------------------------------
  # Node Locations
  # For regional clusters, specifies which zones to deploy nodes in
  #--------------------------------------------------------------
  dynamic "node_locations" {
    for_each = var.regional_cluster && length(var.node_locations) > 0 ? [1] : []
    content {
      locations = var.node_locations # List of zones within the region for node placement
    }
  }

  #--------------------------------------------------------------
  # Default Node Pool Configuration
  # We remove the default pool and create custom ones with more options
  #--------------------------------------------------------------
  remove_default_node_pool = true # Remove the minimal default pool GKE creates automatically
  initial_node_count       = 1    # Required even when removing the default pool

  #--------------------------------------------------------------
  # Private Cluster Configuration
  # Controls public/private networking for nodes and control plane
  #--------------------------------------------------------------
  private_cluster_config {
    enable_private_nodes    = var.enable_private_nodes    # When true, nodes only have internal IPs
    enable_private_endpoint = var.enable_private_endpoint # When true, API server is only accessible from internal networks
    master_ipv4_cidr_block  = var.master_ipv4_cidr_block  # /28 CIDR for the control plane's private network
  }

  #--------------------------------------------------------------
  # Master Authorized Networks
  # Restricts which external networks can access the Kubernetes API
  #--------------------------------------------------------------
  dynamic "master_authorized_networks_config" {
    for_each = length(var.master_authorized_cidr_blocks) > 0 ? [1] : []
    content {
      dynamic "cidr_blocks" {
        for_each = var.master_authorized_cidr_blocks
        content {
          cidr_block   = cidr_blocks.value.cidr_block   # IP range in CIDR notation
          display_name = cidr_blocks.value.display_name # Human-readable identifier
        }
      }
    }
  }

  #--------------------------------------------------------------
  # Network Policy Configuration
  # Enables Kubernetes NetworkPolicy enforcement using Calico
  #--------------------------------------------------------------
  network_policy {
    enabled  = var.enable_network_policy   # When true, enables pod-to-pod network policy
    provider = var.network_policy_provider # Currently only CALICO is supported
  }

  #--------------------------------------------------------------
  # IP Allocation Policy
  # Configures Pod and Service IP ranges for VPC-native clusters
  #--------------------------------------------------------------
  ip_allocation_policy {
    cluster_ipv4_cidr_block  = var.cluster_ipv4_cidr_block  # CIDR for pod IPs, must not overlap with VPC ranges
    services_ipv4_cidr_block = var.services_ipv4_cidr_block # CIDR for service IPs, must not overlap with VPC or pod ranges
  }

  #--------------------------------------------------------------
  # Binary Authorization
  # Enforces deployment of approved container images only
  #--------------------------------------------------------------
  dynamic "binary_authorization" {
    for_each = var.enable_binary_authorization ? [1] : []
    content {
      evaluation_mode = "PROJECT_SINGLETON_POLICY_ENFORCE" # Enforces the policy configured at the project level
    }
  }

  #--------------------------------------------------------------
  # Workload Identity Configuration
  # Allows Kubernetes service accounts to act as IAM service accounts
  #--------------------------------------------------------------
  workload_identity_config {
    workload_pool = var.enable_workload_identity ? "${var.project_id}.svc.id.goog" : null # The Workload Identity Pool
  }

  #--------------------------------------------------------------
  # Release Channel Configuration
  # Controls the rate at which clusters receive updates
  #--------------------------------------------------------------
  release_channel {
    channel = var.release_channel # RAPID, REGULAR, STABLE, or UNSPECIFIED
  }

  #--------------------------------------------------------------
  # Maintenance Window Configuration
  # Defines when automatic maintenance can occur
  #--------------------------------------------------------------
  maintenance_policy {
    dynamic "recurring_window" {
      for_each = var.maintenance_start_time != null ? [1] : []
      content {
        start_time = var.maintenance_start_time # Time when maintenance window begins (HH:MM format)
        end_time   = var.maintenance_end_time   # Time when maintenance window ends
        recurrence = var.maintenance_recurrence # RRULE format defining frequency (e.g., "FREQ=WEEKLY;BYDAY=SA,SU")
      }
    }
  }

  #--------------------------------------------------------------
  # Cluster Add-ons Configuration
  # Enables/disables various GKE features and integrations
  #--------------------------------------------------------------
  addons_config {
    http_load_balancing {
      disabled = !var.enable_http_load_balancing # Integrates with Google Cloud Load Balancing
    }

    horizontal_pod_autoscaling {
      disabled = !var.enable_horizontal_pod_autoscaling # Automatically scales pod replicas based on CPU/memory
    }

    network_policy_config {
      disabled = !var.enable_network_policy # Required for network policy enforcement
    }

    gcp_filestore_csi_driver_config {
      enabled = var.enable_filestore_csi_driver # For ReadWriteMany persistent volumes using Filestore
    }

    gce_persistent_disk_csi_driver_config {
      enabled = var.enable_gce_persistent_disk_csi_driver # Enhanced PD volume features (snapshots, resize)
    }

    dns_cache_config {
      enabled = var.enable_dns_cache # NodeLocal DNSCache for improved DNS performance
    }

    config_connector_config {
      enabled = var.enable_config_connector # Kubernetes operator for Google Cloud resources
    }
  }

  #--------------------------------------------------------------
  # Logging Configuration
  # Controls which components send logs to Cloud Logging
  #--------------------------------------------------------------
  logging_config {
    enable_components = var.logging_enabled_components # SYSTEM_COMPONENTS and/or WORKLOADS
  }

  #--------------------------------------------------------------
  # Monitoring Configuration
  # Controls which components send metrics to Cloud Monitoring
  #--------------------------------------------------------------
  monitoring_config {
    enable_components = var.monitoring_enabled_components # SYSTEM_COMPONENTS and/or WORKLOADS

    # Managed Prometheus for scalable metrics collection
    managed_prometheus {
      enabled = var.enable_managed_prometheus # Automatically collects Prometheus metrics
    }
  }

  #--------------------------------------------------------------
  # Default Node Configuration
  # This placeholder is required but won't be used
  #--------------------------------------------------------------
  node_config {
    # This empty node_config is required by the API, but won't actually be used
    # since remove_default_node_pool = true. Actual node configurations are
    # specified in the node pool resources below.
  }

  #--------------------------------------------------------------
  # Networking Mode
  # Sets the cluster to use VPC-native networking (alias IP)
  #--------------------------------------------------------------
  networking_mode = "VPC_NATIVE" # Recommended for all new clusters for better performance and scalability

  #--------------------------------------------------------------
  # Datapath Provider
  # Controls how network traffic is processed
  #--------------------------------------------------------------
  datapath_provider = var.datapath_provider # ADVANCED_DATAPATH enables GKE Dataplane V2 with eBPF

  #--------------------------------------------------------------
  # Vertical Pod Autoscaling
  # Automatically adjusts resource requests/limits
  #--------------------------------------------------------------
  vertical_pod_autoscaling {
    enabled = var.enable_vertical_pod_autoscaling # When true, VPA can recommend or apply resource changes
  }

  #--------------------------------------------------------------
  # Resource Usage Export
  # Sends cluster usage metrics to BigQuery for analysis
  #--------------------------------------------------------------
  dynamic "resource_usage_export_config" {
    for_each = var.enable_resource_usage_export ? [1] : []
    content {
      enable_network_egress_metering       = var.enable_network_egress_metering       # Track network egress by namespace
      enable_resource_consumption_metering = var.enable_resource_consumption_metering # Track CPU/memory by namespace

      bigquery_destination {
        dataset_id = var.resource_usage_export_dataset_id # BigQuery dataset to store metrics
      }
    }
  }

  #--------------------------------------------------------------
  # Cost Management
  # Enables more granular cost allocation
  #--------------------------------------------------------------
  dynamic "cost_management_config" {
    for_each = var.enable_cost_allocation ? [1] : []
    content {
      enabled = true # Enables cost breakdown by namespace/label
    }
  }

  #--------------------------------------------------------------
  # Deletion Protection
  # Prevents accidental cluster deletion
  #--------------------------------------------------------------
  deletion_protection = var.deletion_protection # When true, requires explicit disabling before deletion

  #--------------------------------------------------------------
  # Resource Labels
  # GCP-level labels for organization and billing
  #--------------------------------------------------------------
  resource_labels = var.labels # Key-value pairs applied to the cluster resource

  #--------------------------------------------------------------
  # Operation Timeouts
  # Configures how long to wait for various operations
  #--------------------------------------------------------------
  timeouts {
    create = var.cluster_create_timeout # Timeout for cluster creation
    update = var.cluster_update_timeout # Timeout for cluster updates
    delete = var.cluster_delete_timeout # Timeout for cluster deletion
  }

  #--------------------------------------------------------------
  # Lifecycle Management
  # Controls how Terraform handles certain changes
  #--------------------------------------------------------------
  lifecycle {
    ignore_changes = [
      node_config,       # Ignore changes to the placeholder node config
      initial_node_count # Ignore changes to the initial count as it's managed by node pools
    ]
  }
}

#==============================================================================
# Default Node Pool
# Creates the primary node pool for general workloads
#==============================================================================
resource "google_container_node_pool" "default" {
  count              = var.create_default_node_pool ? 1 : 0         # Only create if explicitly requested
  name               = "${var.cluster_name}-default-pool"           # Standard naming convention
  cluster            = google_container_cluster.this.id             # Reference to the cluster created above
  location           = var.regional_cluster ? var.region : var.zone # Match cluster's location
  project            = var.project_id
  initial_node_count = var.default_node_count # Starting number of nodes

  #--------------------------------------------------------------
  # Auto-scaling Configuration
  # Automatically adjusts the number of nodes based on demand
  #--------------------------------------------------------------
  autoscaling {
    min_node_count  = var.enable_node_auto_scaling ? var.default_min_node_count : null # Minimum node count when scaling down
    max_node_count  = var.enable_node_auto_scaling ? var.default_max_node_count : null # Maximum node count when scaling up
    location_policy = var.enable_node_auto_scaling ? var.node_location_policy : null   # BALANCED or ANY for zone selection
  }

  #--------------------------------------------------------------
  # Node Management Configuration
  # Controls automatic repair and upgrades
  #--------------------------------------------------------------
  management {
    auto_repair  = var.auto_repair  # Automatically repair unhealthy nodes
    auto_upgrade = var.auto_upgrade # Automatically upgrade node software
  }

  #--------------------------------------------------------------
  # Upgrade Strategy
  # Controls how nodes are upgraded to minimize disruption
  #--------------------------------------------------------------
  upgrade_settings {
    max_surge       = var.max_surge       # Maximum additional nodes during upgrade
    max_unavailable = var.max_unavailable # Maximum nodes unavailable during upgrade
  }

  #--------------------------------------------------------------
  # Node Configuration
  # Defines the VM type and properties for each node
  #--------------------------------------------------------------
  node_config {
    machine_type    = var.default_machine_type # VM instance type (e.g., e2-standard-4)
    disk_size_gb    = var.default_disk_size_gb # Boot disk size for container images and runtime
    disk_type       = var.default_disk_type    # pd-standard, pd-balanced, or pd-ssd
    image_type      = var.image_type           # OS image (COS_CONTAINERD, UBUNTU_CONTAINERD)
    service_account = var.service_account      # IAM service account for node VMs

    #----------------------------------------------------------
    # OAuth Scopes
    # Controls which Google APIs nodes can access
    #----------------------------------------------------------
    oauth_scopes = var.node_oauth_scopes # List of API scopes for node VMs

    #----------------------------------------------------------
    # Labels
    # Kubernetes labels applied to nodes
    #----------------------------------------------------------
    labels = var.default_node_labels # Key-value pairs for node selection

    #----------------------------------------------------------
    # Taints
    # Kubernetes taints for workload isolation
    #----------------------------------------------------------
    dynamic "taint" {
      for_each = var.default_node_taints
      content {
        key    = taint.value.key    # Taint identifier (e.g., "dedicated")
        value  = taint.value.value  # Taint value (e.g., "gpu")
        effect = taint.value.effect # NoSchedule, PreferNoSchedule, or NoExecute
      }
    }

    #----------------------------------------------------------
    # Local SSD Configuration
    # Adds high-performance local storage to nodes
    #----------------------------------------------------------
    dynamic "local_ssd_count" {
      for_each = var.default_local_ssd_count > 0 ? [1] : []
      content {
        count = var.default_local_ssd_count # Number of 375GB local SSD disks
      }
    }

    #----------------------------------------------------------
    # Tags and Metadata
    # GCE-level settings for networking and customization
    #----------------------------------------------------------
    tags     = var.default_node_tags # Network tags for firewall rules
    metadata = var.node_metadata     # VM metadata key-value pairs

    #----------------------------------------------------------
    # Workload Identity Metadata
    # Controls access to the instance metadata server
    #----------------------------------------------------------
    workload_metadata_config {
      mode = var.enable_workload_identity ? "GKE_METADATA" : "GCE_METADATA" # GKE_METADATA needed for Workload Identity
    }

    #----------------------------------------------------------
    # Shielded Node Configuration
    # Enhanced security features for node VMs
    #----------------------------------------------------------
    shielded_instance_config {
      enable_secure_boot          = var.enable_secure_boot          # Verifies boot integrity
      enable_integrity_monitoring = var.enable_integrity_monitoring # Monitors for runtime integrity
    }

    #----------------------------------------------------------
    # Spot VM Configuration
    # Uses discounted but preemptible Spot VMs
    #----------------------------------------------------------
    spot = var.default_use_spot_instances # When true, uses lower-cost preemptible VMs
  }

  #--------------------------------------------------------------
  # Operation Timeouts
  # Configures how long to wait for node pool operations
  #--------------------------------------------------------------
  timeouts {
    create = var.node_pool_create_timeout # Timeout for node pool creation
    update = var.node_pool_update_timeout # Timeout for node pool updates
    delete = var.node_pool_delete_timeout # Timeout for node pool deletion
  }

  #--------------------------------------------------------------
  # Lifecycle Management
  # Controls how Terraform handles node count changes
  #--------------------------------------------------------------
  lifecycle {
    ignore_changes = [
      initial_node_count # Ignore changes as this will be managed by autoscaler
    ]
  }
}

#==============================================================================
# Additional Node Pools
# Creates specialized node pools for different workload types
#==============================================================================
resource "google_container_node_pool" "additional" {
  for_each           = var.node_pools                   # Create multiple pools from map input
  name               = each.key                         # Use the map key as the pool name
  cluster            = google_container_cluster.this.id # Reference to the cluster
  location           = var.regional_cluster ? var.region : var.zone
  project            = var.project_id
  initial_node_count = each.value.node_count # Starting number of nodes

  #--------------------------------------------------------------
  # Auto-scaling Configuration
  # Each pool can have its own scaling parameters
  #--------------------------------------------------------------
  autoscaling {
    min_node_count  = each.value.min_count != null ? each.value.min_count : null
    max_node_count  = each.value.max_count != null ? each.value.max_count : null
    location_policy = each.value.location_policy != null ? each.value.location_policy : var.node_location_policy
  }

  #--------------------------------------------------------------
  # Node Management Configuration
  # Controls automatic repair and upgrades per pool
  #--------------------------------------------------------------
  management {
    auto_repair  = each.value.auto_repair != null ? each.value.auto_repair : var.auto_repair
    auto_upgrade = each.value.auto_upgrade != null ? each.value.auto_upgrade : var.auto_upgrade
  }

  #--------------------------------------------------------------
  # Upgrade Strategy
  # Controls node replacement strategy during upgrades
  #--------------------------------------------------------------
  upgrade_settings {
    max_surge       = each.value.max_surge != null ? each.value.max_surge : var.max_surge
    max_unavailable = each.value.max_unavailable != null ? each.value.max_unavailable : var.max_unavailable
  }

  #--------------------------------------------------------------
  # Node Configuration
  # Customized VM settings for each specialized pool
  #--------------------------------------------------------------
  node_config {
    machine_type    = each.value.machine_type # Required - VM type for this pool
    disk_size_gb    = each.value.disk_size_gb != null ? each.value.disk_size_gb : var.default_disk_size_gb
    disk_type       = each.value.disk_type != null ? each.value.disk_type : var.default_disk_type
    image_type      = each.value.image_type != null ? each.value.image_type : var.image_type
    service_account = each.value.service_account != null ? each.value.service_account : var.service_account

    #----------------------------------------------------------
    # OAuth Scopes
    # API access permissions for nodes in this pool
    #----------------------------------------------------------
    oauth_scopes = each.value.oauth_scopes != null ? each.value.oauth_scopes : var.node_oauth_scopes

    #----------------------------------------------------------
    # Labels
    # Kubernetes labels for node selection
    #----------------------------------------------------------
    labels = each.value.labels # Pool-specific labels

    #----------------------------------------------------------
    # Taints
    # Kubernetes taints to control pod scheduling
    #----------------------------------------------------------
    dynamic "taint" {
      for_each = each.value.taints != null ? each.value.taints : []
      content {
        key    = taint.value.key
        value  = taint.value.value
        effect = taint.value.effect
      }
    }

    #----------------------------------------------------------
    # Local SSD Configuration
    # High-performance local storage
    #----------------------------------------------------------
    dynamic "local_ssd_count" {
      for_each = each.value.local_ssd_count != null && each.value.local_ssd_count > 0 ? [1] : []
      content {
        count = each.value.local_ssd_count
      }
    }

    #----------------------------------------------------------
    # Tags and Metadata
    # GCE-level configuration
    #----------------------------------------------------------
    tags     = each.value.tags != null ? each.value.tags : var.default_node_tags
    metadata = each.value.metadata != null ? each.value.metadata : var.node_metadata

    #----------------------------------------------------------
    # Workload Identity Metadata
    # Controls access to instance metadata
    #----------------------------------------------------------
    workload_metadata_config {
      mode = var.enable_workload_identity ? "GKE_METADATA" : "GCE_METADATA"
    }

    #----------------------------------------------------------
    # Shielded Node Configuration
    # Enhanced security features
    #----------------------------------------------------------
    shielded_instance_config {
      enable_secure_boot          = each.value.enable_secure_boot != null ? each.value.enable_secure_boot : var.enable_secure_boot
      enable_integrity_monitoring = each.value.enable_integrity_monitoring != null ? each.value.enable_integrity_monitoring : var.enable_integrity_monitoring
    }

    #----------------------------------------------------------
    # Spot VM Configuration
    # Cost-saving but preemptible instances
    #----------------------------------------------------------
    spot = each.value.spot != null ? each.value.spot : false
  }

  #--------------------------------------------------------------
  # Operation Timeouts
  # Configures wait times for operations
  #--------------------------------------------------------------
  timeouts {
    create = var.node_pool_create_timeout
    update = var.node_pool_update_timeout
    delete = var.node_pool_delete_timeout
  }

  #--------------------------------------------------------------
  # Lifecycle Management
  # Handles autoscaling-driven changes
  #--------------------------------------------------------------
  lifecycle {
    ignore_changes = [
      initial_node_count # Ignore as the autoscaler will manage this
    ]
  }
}

#==============================================================================
# Kubeconfig Generation
# Creates a local kubeconfig file for cluster access
#==============================================================================
resource "local_file" "kubeconfig" {
  content = templatefile("${path.module}/templates/kubeconfig.tpl", {
    cluster_name = google_container_cluster.this.name
    endpoint     = google_container_cluster.this.endpoint
    cluster_ca   = google_container_cluster.this.master_auth[0].cluster_ca_certificate
    client_token = data.google_client_config.current.access_token
    gcp_project  = var.project_id
    gcp_location = var.regional_cluster ? var.region : var.zone
  })
  filename = "${path.module}/kubeconfig_${var.cluster_name}" # Generated filename includes cluster name
}<|MERGE_RESOLUTION|>--- conflicted
+++ resolved
@@ -21,7 +21,6 @@
   required_providers {
     google = {
       source  = "hashicorp/google"
-<<<<<<< HEAD
       version = "~> 6.50.0"  # Latest stable Google provider at time of creation
     }
     google-beta = {
@@ -31,17 +30,6 @@
     kubernetes = {
       source  = "hashicorp/kubernetes"
       version = "~> 2.42.0"  # For generating kubeconfig and potential future K8s resource management
-=======
-      version = "~> 6.37.0" # Latest stable Google provider at time of creation
-    }
-    google-beta = {
-      source  = "hashicorp/google-beta"
-      version = "~> 6.37.0" # Used for GKE features that are in beta
-    }
-    kubernetes = {
-      source  = "hashicorp/kubernetes"
-      version = "~> 2.37.1" # For generating kubeconfig and potential future K8s resource management
->>>>>>> 3fc64bda
     }
   }
   required_version = ">= 1.0.0"
