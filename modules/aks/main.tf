--- conflicted
+++ resolved
@@ -23,7 +23,6 @@
   required_providers {
     azurerm = {
       source  = "hashicorp/azurerm"
-<<<<<<< HEAD
       version = "~> 4.45.0"  # Latest stable Azure provider at time of creation
     }
     kubernetes = {
@@ -33,17 +32,6 @@
     azuread = {
       source  = "hashicorp/azuread"
       version = "~> 2.55.0"  # For Azure AD integration and RBAC
-=======
-      version = "~> 4.30.0" # Latest stable Azure provider at time of creation
-    }
-    kubernetes = {
-      source  = "hashicorp/kubernetes"
-      version = "~> 2.37.1" # For optional Kubernetes resource management
-    }
-    azuread = {
-      source  = "hashicorp/azuread"
-      version = "~> 2.48.0" # For Azure AD integration and RBAC
->>>>>>> 3fc64bda
     }
   }
   required_version = ">= 1.0.0"
